--- conflicted
+++ resolved
@@ -19,7 +19,6 @@
     )
     def test_scalar(self, power, shape, pupil):
         field = cf.plane_wave(shape, 0.1, 0.532, 1.0, power=power, pupil=pupil)
-<<<<<<< HEAD
 
         assert jnp.allclose(field.power, power)
         assert_shape(field.u, (1, *shape, 1, 1))
@@ -128,132 +127,6 @@
                 scalar=scalar,
                 power=1.0,
             )
-=======
-
-        assert jnp.allclose(field.power, power)
-        assert_shape(field.u, (1, *shape, 1, 1))
-
-    @pytest.mark.parametrize(
-        "power, amplitude, shape, pupil",
-        [
-            (
-                1.0,
-                cf.linear(jnp.pi / 2),
-                (512, 512),
-                partial(cf.circular_pupil, w=10.0),
-            ),
-            (100.0, cf.left_circular(), (256, 256), None),
-        ],
-    )
-    def test_vectorial(self, power, amplitude, shape, pupil):
-        field = cf.plane_wave(
-            shape,
-            0.1,
-            0.532,
-            1.0,
-            power=power,
-            amplitude=amplitude,
-            pupil=pupil,
-            scalar=False,
-        )
-
-        assert jnp.allclose(field.power, power)
-        assert_shape(field.u, (1, *shape, 1, 3))
-
-    @pytest.mark.parametrize(
-        "amplitude, scalar",
-        [
-            (jnp.ones((2,)), True),
-            (jnp.ones((2,)), False),
-            (jnp.ones((1,)), False),
-            (jnp.ones((3,)), True),
-        ],
-    )
-    def test_wrong_amplitude_size(self, amplitude: Array, scalar: bool):
-        # Using wrong shape for amplitude should raise Assertion error
-        with pytest.raises(AssertionError):
-            _ = cf.plane_wave(
-                (256, 256),
-                0.1,
-                0.532,
-                1.0,
-                amplitude=amplitude,
-                scalar=scalar,
-                power=1.0,
-            )
-
-
-class TestObjectivePointSource:
-    @pytest.mark.parametrize(
-        "power, z, shape",
-        [(1.0, 0.5, (512, 512)), (100.0, 1.0, (256, 256)), (50, 0.0, (256, 512))],
-    )
-    def test_scalar(self, power, z, shape):
-        field = cf.objective_point_source(
-            shape, 0.1, 0.532, 1.0, z, 100.0, 1.33, NA=0.8, power=power
-        )
-
-        assert jnp.allclose(field.power, power)
-        assert_shape(field.u, (1, *shape, 1, 1))
->>>>>>> dee17705
-
-    def test_vectorial(self):
-        field = cf.point_source(
-            (512, 512),
-            0.1,
-            0.532,
-            1.0,
-            1.0,
-            amplitude=cf.left_circular(),
-            n=1.33,
-            power=1.0,
-            pupil=None,
-            scalar=False,
-        )
-        assert jnp.allclose(field.power, 1.0)
-        assert_shape(field.u, (1, 512, 512, 1, 3))
-
-<<<<<<< HEAD
-class TestPointSource:
-    @pytest.mark.parametrize(
-        "power, z, shape, pupil",
-        [
-            (1.0, 0.5, (512, 512), partial(cf.square_pupil, w=10.0)),
-            (100.0, 1.0, (256, 256), None),
-            (20.0, 2, (256, 512), None),  # should work for z =0
-        ],
-    )
-    def test_scalar(self, power, z, shape, pupil):
-        field = cf.point_source(
-            shape, 0.1, 0.532, 1.0, z, 1.33, power=power, pupil=pupil
-        )
-
-=======
-    @pytest.mark.parametrize(
-        "amplitude, scalar",
-        [
-            (jnp.ones((2,)), True),
-            (jnp.ones((2,)), False),
-            (jnp.ones((1,)), False),
-            (jnp.ones((3,)), True),
-        ],
-    )
-    def test_wrong_amplitude_size(self, amplitude: Array, scalar: bool):
-        # Using wrong shape for amplitude should raise Assertion error
-        with pytest.raises(AssertionError):
-            _ = cf.objective_point_source(
-                (256, 256),
-                0.1,
-                0.532,
-                1.0,
-                1.0,
-                100,
-                1.0,
-                1.33,
-                amplitude=amplitude,
-                scalar=scalar,
-                power=1.0,
-            )
 
 
 class TestPointSource:
@@ -270,7 +143,6 @@
             shape, 0.1, 0.532, 1.0, z, 1.33, power=power, pupil=pupil
         )
 
->>>>>>> dee17705
         assert jnp.allclose(field.power, power)
         assert_shape(field.u, (1, *shape, 1, 1))
 
