--- conflicted
+++ resolved
@@ -1,138 +1,57 @@
 import jax.numpy as jnp
-<<<<<<< HEAD
-from typing import Optional, Tuple
+from typing import Tuple
 from chex import Array
-
-
-def optical_fft(
-    field: Field,
-    z: float,
-    n: float,
-    loop_axis: Optional[int] = None,
-) -> Field:
-=======
-from chromatix import Field
 from functools import partial
-from chex import Array
+from ..field import Field
 
 
 def optical_fft(field: Field, z: float, n: float) -> Field:
->>>>>>> 662fb006
     """
     Computes the optical ``fft`` on an incoming ``Field`` propagated by ``z``.
-
     This means that this function appropriately changes the sampling of the
     ``Field`` that is output (after propagating to some distance ``z``), and
     also computes the correct ``fftshift``/``ifftshift`` as needed.
-
     Optionally, this function can also compute the ``ifft`` instead (which is
     useful to prevent outputs from being flipped if that is not desired).
-
     Args:
         field: The ``Field`` to be propagated by ``fft``.
         z: The distance the ``Field`` will be propagated.
         n: Refractive index.
-
     Returns:
         The propagated ``Field``, transformed by ``fft``/``ifft``.
     """
-    # Preliminaries
     L = jnp.sqrt(jnp.complex64(field.spectrum * z / n))  # Lengthscale L
     norm = jnp.prod(field.dx, axis=0, keepdims=False) / jnp.abs(L) ** 2
-
-<<<<<<< HEAD
-    # finding new coordinates
-    du = jnp.abs(L) ** 2 / (field.shape[field.spatial_dims[1]] * field.dx)
-
-    u = (
-        -1j
-        * norm
-        * fftshift(
-            fft(
-                ifftshift(field.u, axes=field.spatial_dims),
-                axes=field.spatial_dims,
-                loop_axis=loop_axis,
-            ),
-            axes=field.spatial_dims,
-        )
-    )
+    u = -1j * norm * fft(field.u, axes=field.spatial_dims, shift=True)
+    du = field.dk * jnp.abs(L) ** 2  # New spacing
     return field.replace(u=u, dx=du)
 
 
-def fftshift(x: Array, axes: Tuple[int, int] = (1, 2)) -> Array:
-    """Computes appropriate ``fftshift`` for ``x`` of shape `(B... H W C)`."""
-    return jnp.fft.fftshift(x, axes=axes)
-
-
-def ifftshift(x: Array, axes: Tuple[int, int] = (1, 2)) -> Array:
-    """Computes appropriate ``ifftshift`` for ``x`` of shape `(B... H W C)`."""
-    return jnp.fft.ifftshift(x, axes=axes)
-
-
-def fft(
-    x: Array, axes: Tuple[int, int] = (1, 2), loop_axis: Optional[int] = None
-) -> Array:
-    """Computes ``fft2`` for input of shape `(B... H W C)`."""
-    if loop_axis is None:
-        return jnp.fft.fft2(x, axes=axes)
-    else:
-        return looped_fft(x, axes, loop_axis)
-
-
-def ifft(
-    x: Array, axes: Tuple[int, int] = (1, 2), loop_axis: Optional[int] = None
-) -> Array:
-    """Computes ``ifft2`` for input of shape `(B... H W C)`."""
-    if loop_axis is None:
-        return jnp.fft.ifft2(x, axes=axes)
-    else:
-        return looped_ifft(x, axes, loop_axis)
-
-
-def looped_fft(x: Array, axes: Tuple[int, int] = (1, 2), loop_axis: int = -1) -> Array:
-    # TODO(dd): Fix for any axes or remove altogether
-    source = (loop_axis, *axes)
-    dest = (0, -2, -1)
-    x_fft = jnp.stack([jnp.fft.fft2(y) for y in jnp.moveaxis(x, source, dest)])
-    return jnp.moveaxis(x_fft, dest, source)
-
-
-def looped_ifft(x: Array, axes: Tuple[int, int] = (1, 2), loop_axis: int = -1) -> Array:
-    # TODO(dd): Fix for any axes or remove altogether
-    source = (loop_axis, *axes)
-    dest = (0, -2, -1)
-    x_fft = jnp.stack([jnp.fft.ifft2(y) for y in jnp.moveaxis(x, source, dest)])
-    return jnp.moveaxis(x_fft, dest, source)
-=======
-    u = -1j * norm * fft(field.u, shift=True)
-    du = field.dk * jnp.abs(L) ** 2  # new spacing
-    return field.replace(u=u, dx=du)
-
-
-def fft(x: Array, shift: bool = False) -> Array:
-    """Computes ``fft2`` for input of shape `[B H W C]`.
-    If shift is true, first applies ifftshift, than an fftshift to
-    make sure everything stays centered."""
-    fft = partial(jnp.fft.fft2, axes=[1, 2])
-    fftshift = partial(jnp.fft.fftshift, axes=[1, 2])
-    ifftshift = partial(jnp.fft.ifftshift, axes=[1, 2])
-
+def fft(x: Array, axes: Tuple[int, int] = (1, 2), shift: bool = False) -> Array:
+    """
+    Computes ``fft2`` for input of shape `(B... H W C)`.
+    If shift is true, first applies ``ifftshift``, than an ``fftshift`` to
+    make sure everything stays centered.
+    """
+    fft = partial(jnp.fft.fft2, axes=axes)
+    fftshift = partial(jnp.fft.fftshift, axes=axes)
+    ifftshift = partial(jnp.fft.ifftshift, axes=axes)
     if shift:
         return fftshift(fft(ifftshift(x)))
     else:
         return fft(x)
 
 
-def ifft(x: Array, shift: bool = False) -> Array:
-    """Computes ``ifft2`` for input of shape `[B H W C]`.
-    If shift is true, first applies ifftshift, than an fftshift to
-    make sure everything stays centered."""
-    ifft = partial(jnp.fft.ifft2, axes=[1, 2])
-    fftshift = partial(jnp.fft.fftshift, axes=[1, 2])
-    ifftshift = partial(jnp.fft.ifftshift, axes=[1, 2])
-
+def ifft(x: Array, axes: Tuple[int, int] = (1, 2), shift: bool = False) -> Array:
+    """
+    Computes ``ifft2`` for input of shape `(B... H W C)`.
+    If shift is true, first applies ``ifftshift``, than an ``fftshift`` to
+    make sure everything stays centered.
+    """
+    ifft = partial(jnp.fft.ifft2, axes=axes)
+    fftshift = partial(jnp.fft.fftshift, axes=axes)
+    ifftshift = partial(jnp.fft.ifftshift, axes=axes)
     if shift:
         return fftshift(ifft(ifftshift(x)))
     else:
-        return ifft(x)
->>>>>>> 662fb006
+        return ifft(x)