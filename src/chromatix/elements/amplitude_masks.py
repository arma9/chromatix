--- conflicted
+++ resolved
@@ -4,12 +4,8 @@
 
 from ..field import Field
 from ..functional.amplitude_masks import amplitude_change
-<<<<<<< HEAD
-from ..ops.binarize import binarize
 from ..utils import _broadcast_2d_to_spatial
-=======
 from ..ops import binarize
->>>>>>> 98214f2b
 
 __all__ = ["AmplitudeMask"]
 
