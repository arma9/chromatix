import jax.numpy as jnp
<<<<<<< HEAD

from chromatix.field import Field
from chromatix.typing import ScalarLike
from chromatix.utils import l2_norm, l2_sq_norm, linf_norm
=======
from jax import Array

from ..field import Field
from ..utils import l2_sq_norm, linf_norm

__all__ = ["circular_pupil", "square_pupil", "gaussian_pupil"]
>>>>>>> e378755c

__all__ = [
    "circular_pupil",
    "square_pupil",
    "rectangular_pupil",
    "super_gaussian_pupil",
    "tukey_pupil",
]


def circular_pupil(field: Field, w: ScalarLike) -> Field:
    """Applies circular pupil with diameter ``w`` to ``field``."""
    mask = (
        l2_sq_norm(field.grid)
        <= ((field.spectrum[..., 0, 0] / field.spectrum) * w / 2) ** 2
    )
    return field * mask


def square_pupil(field: Field, w: ScalarLike) -> Field:
    """Applies square pupil with side length ``w`` to ``field``."""
    mask = linf_norm(field.grid) <= (field.spectrum[..., 0, 0] / field.spectrum) * w / 2
    return field * mask


<<<<<<< HEAD
def rectangular_pupil(field: Field, h: ScalarLike, w: ScalarLike) -> Field:
    """Applies rectangular pupil with height ``h`` and width ``w`` to ``field``."""
    distance = jnp.abs(field.grid)
    mask_h = distance[0] <= (field.spectrum[..., 0, 0] / field.spectrum) * h / 2
    mask_w = distance[1] <= (field.spectrum[..., 0, 0] / field.spectrum) * w / 2
    mask = mask_h & mask_w
    return field * mask


def super_gaussian_pupil(field: Field, w: ScalarLike, n: ScalarLike = 16) -> Field:
    mask = jnp.exp(-((l2_norm(field.grid) / w) ** n))
    return field * mask


def tukey_pupil(field: Field, w: ScalarLike) -> Field:
    alpha = w / linf_norm(field.extent)
    grid = jnp.clip(l2_norm(field.grid / field.extent), 0, 0.5)
    mask = jnp.where(
        grid <= (alpha / 2),
        1,
        0.5 * (1 + jnp.cos((2 * jnp.pi / jnp.array(1 - alpha)) * (grid - alpha / 2))),
    )
    return field * mask
=======
def gaussian_pupil(field: Field, w: float, offset: Array | None = None) -> Field:
    """Applies a Gaussian pupil of waist w to the field."""
    grid = field.grid
    if offset is not None:
        grid = grid - offset
    envelope = jnp.exp(-l2_sq_norm(grid) / w**2)
    return field * envelope
>>>>>>> e378755c
<|MERGE_RESOLUTION|>--- conflicted
+++ resolved
@@ -1,17 +1,9 @@
 import jax.numpy as jnp
-<<<<<<< HEAD
+from jax import Array
 
 from chromatix.field import Field
 from chromatix.typing import ScalarLike
 from chromatix.utils import l2_norm, l2_sq_norm, linf_norm
-=======
-from jax import Array
-
-from ..field import Field
-from ..utils import l2_sq_norm, linf_norm
-
-__all__ = ["circular_pupil", "square_pupil", "gaussian_pupil"]
->>>>>>> e378755c
 
 __all__ = [
     "circular_pupil",
@@ -19,6 +11,7 @@
     "rectangular_pupil",
     "super_gaussian_pupil",
     "tukey_pupil",
+    "gaussian_pupil",
 ]
 
 
@@ -37,7 +30,6 @@
     return field * mask
 
 
-<<<<<<< HEAD
 def rectangular_pupil(field: Field, h: ScalarLike, w: ScalarLike) -> Field:
     """Applies rectangular pupil with height ``h`` and width ``w`` to ``field``."""
     distance = jnp.abs(field.grid)
@@ -61,12 +53,12 @@
         0.5 * (1 + jnp.cos((2 * jnp.pi / jnp.array(1 - alpha)) * (grid - alpha / 2))),
     )
     return field * mask
-=======
+
+
 def gaussian_pupil(field: Field, w: float, offset: Array | None = None) -> Field:
     """Applies a Gaussian pupil of waist w to the field."""
     grid = field.grid
     if offset is not None:
         grid = grid - offset
     envelope = jnp.exp(-l2_sq_norm(grid) / w**2)
-    return field * envelope
->>>>>>> e378755c
+    return field * envelope