from __future__ import annotations

import jax.numpy as jnp
from chex import Array, assert_equal_shape
from flax import struct
from einops import rearrange
from typing import Union, Optional, Tuple, Any
from numbers import Number
<<<<<<< HEAD

from .utils.shapes import _broadcast_1d_to_channels
=======
from chromatix.utils.shapes import (
    _broadcast_1d_to_channels,
    _broadcast_1d_to_grid,
)
>>>>>>> 662fb006


class Field(struct.PyTreeNode):
    """
    A container that describes the chromatic scalar light field at a 2D plane.

    ``Field`` objects track various attributes of a complex-valued scalar
    field (in addition to the field itself for each wavelength): the spacing
    of the samples along the field, the wavelengths in the spectrum, and the
    density of the wavelengths. This information can be used, for example, to
    calculate the intensity of a field at a plane, appropriately weighted by
    the spectrum. ``Field`` objects also provide various grids for convenience,
    as well as allow elementwise operations with any broadcastable values,
    including scalars, arrays, or other ``Field`` objects. These operations
    include: `+`, `-` (including negation), `*`, `/`, `+=`, `-=`, `*=`, `/=`.

    The shape of a ``Field`` object is `(B... H W C)`, where B... is an
    arbitrary number of batch dimensions, H and W are height and width, and
    C is the channel dimension, which we use for different wavelengths in the
    spectrum of a ``Field``. The batch dimensions can be used for any purpose,
    such as different samples, depth, or time. Any propagations using Chromatix
    elements or functions that produce multiple depths will broadcast to the
    innermost batch dimension. If more dimensions are required, we encourage
    the use of ``jax.vmap``, ``jax.pmap``, or a combination of the two. We
    intend for this to be a compromise between not having too many dimensions
    when they are not required, and also not having to litter a program with
    ``jax.vmap`` transformations for common simulations in 3D or 3D over time.

    Concretely, this means simulations that are only in 2D and with a single
    wavelength will always have only two distinct singleton dimensions. Any
    simulations taking into account either depth or multiple wavelengths will
    not need to use JAX transformations or loops. Any simulations requiring
    both 3D spatial dimensions and the tracking of the field across time will
    either have to loop through time or use ``jax.vmap``/``jax.pmap``.

    Due to this shape, in order to ensure that attributes of ``Field``
    objects broadcast appropriately, attributes which could be 1D arrays
    are ensured to have extra singleton dimensions. In order to make the
    creation of a ``Field`` object more convenient, we provide the class
    method ``Field.create()`` (detailed below), which accepts scalar or 1D
    array arguments for the various attributes (e.g. if a single wavelength
    is desired, a scalar value can be used, but if multiple wavelengths are
    desired, a 1D array can be used for the value of ``spectrum``). This method
    appropriately reshapes the attributes provided to the correct shapes.

    Attributes:
        u: The scalar field of shape `(B... H W C)`.
        dx: The spacing of samples in ``u`` discretizing a continuous field.
        spectrum: The wavelengths sampled by the field, in any units specified.
        spectral_density: The weights of the wavelengths in the spectrum. Must
            sum to 1.0.
    """

<<<<<<< HEAD
    u: Array  # (B... H W C)
    dx: Array
    spectrum: Array
    spectral_density: Array
    spatial_dims: Tuple[int, int]
=======
    u: jnp.ndarray  # [B H W C]
    dx: jnp.ndarray  # [2 B H W C]
    spectrum: jnp.ndarray  # [B H W C]
    spectral_density: jnp.ndarray  # [B H W C]
>>>>>>> 662fb006

    @classmethod
    def create(
        cls,
<<<<<<< HEAD
        dx: float,
        spectrum: Union[float, Array],
        spectral_density: Union[float, Array],
        u: Optional[Array] = None,
=======
        dx: Union[float, jnp.ndarray],
        spectrum: Union[float, jnp.ndarray],
        spectral_density: Union[float, jnp.ndarray],
        u: Optional[jnp.ndarray] = None,
>>>>>>> 662fb006
        shape: Optional[Tuple[int, int]] = None,
    ) -> Field:
        """
        Create a ``Field`` object in a convenient way.

        Creates a ``Field`` object, accepting arguments as scalars or 1D values
        as appropriate. This class function appropriately reshapes the given
        values of attributes to the necessary shapes, allowing a ``Field`` to
        be created with scalar or 1D array values for the spectrum and spectral
        density, as desired.

        Args:
            dx: The spacing of the samples in ``u`` discretizing a continuous field.
            spectrum: The wavelengths sampled by the field, in any units specified.
            spectral_density: The weights of the wavelengths in the spectrum.
                Will be scaled to sum to 1.0.
            u: The scalar field of shape `(B... H W C)`. If not given,
                the ``Field`` is allocated with uninitialized values of the
                given ``shape`` as `(1 H W C)`.
            shape: A tuple defining the shape of only the spatial
                dimensions of the ``Field`` of the form `(H W)`. Not required
                if ``u`` is provided. If ``u`` is not provided, then ``shape``
                must be provided.
        """
<<<<<<< HEAD
        dx = jnp.atleast_1d(dx)
        spectrum = jnp.atleast_1d(spectrum)
        spectral_density = jnp.atleast_1d(spectral_density)
=======
        # Getting everything into right shape
        dx = jnp.atleast_1d(dx)
        if dx.size == 1:
            dx = jnp.concatenate([dx, dx])

        field_dx = _broadcast_1d_to_grid(dx, 4)
        field_spectrum = _broadcast_1d_to_channels(spectrum, 4)
        field_spectral_density = _broadcast_1d_to_channels(spectral_density, 4)

        field_spectral_density = field_spectral_density / jnp.sum(
            field_spectral_density
        )  # Must sum to 1
        assert_equal_shape([field_spectrum, field_spectral_density])
>>>>>>> 662fb006
        if u is None:
            # NOTE(dd): when jitting this function, shape must be a
            # static argument --- possibly requiring multiple traces
            assert shape is not None, "Must specify shape if u is None"
            field_u: Array = jnp.empty((1, *shape, spectrum.size), dtype=jnp.complex64)
        else:
            field_u = u
        ndim = len(field_u.shape)
        assert (
            ndim >= 4
        ), "Field must be Array with at least 4 dimensions: (B... H W C)."
        field_spatial_dims = (1 + ndim - 4, 2 + ndim - 4)
        field_dx = _broadcast_1d_to_channels(dx, ndim)
        field_spectrum = _broadcast_1d_to_channels(spectrum, ndim)
        field_spectral_density = _broadcast_1d_to_channels(spectral_density, ndim)
        field_spectral_density = field_spectral_density / jnp.sum(
            field_spectral_density
        )
        assert_equal_shape([field_dx, field_spectrum, field_spectral_density])
        field = cls(
            field_u,
            field_dx,
            field_spectrum,
            field_spectral_density,
            field_spatial_dims,
        )
        return field

    @property
    def grid(self) -> Array:
        """
<<<<<<< HEAD
        The grid for each spatial dimension as an array of shape `(2 1... H W 1)`.
        The 2 entries along the first dimension represent the y and x grids,
        respectively. This grid assumes that the center of the ``Field`` is
        the origin and that the elements are sampling from the center, not
        the corner.
=======
        The grid for each spatial dimension as an array of shape
        `[2 [B | 1] H W [C | 1]]`. The 2 entries along the first dimension
        represent the y and x grids, respectively. This grid assumes that the
        center of the ``Field`` is the origin and that the elements are
        sampling from the center, not the corner.
>>>>>>> 662fb006
        """
        # We must use meshgrid instead of mgrid here in order to be jittable
        N_x, N_y = self.spatial_shape
        grid = jnp.meshgrid(
            jnp.linspace(-N_x // 2, N_x // 2 - 1, num=N_x) + 0.5,
            jnp.linspace(-N_y // 2, N_y // 2 - 1, num=N_y) + 0.5,
            indexing="ij",
        )
        grid = rearrange(grid, "d h w -> d " + ("1 " * (self.ndim - 3)) + "h w 1")
        return self.dx * grid

<<<<<<< HEAD
=======
    @property
    def k_grid(self) -> jnp.ndarray:
        N_x, N_y = self.spatial_shape
        grid = jnp.meshgrid(
            jnp.linspace(-N_x // 2, N_x // 2 - 1, num=N_x) + 0.5,
            jnp.linspace(-N_y // 2, N_y // 2 - 1, num=N_y) + 0.5,
            indexing="ij",
        )

        grid = rearrange(grid, "d h w -> d 1 h w 1")
        return self.dk * grid

    @property
    def dk(self) -> jnp.ndarray:
        shape = jnp.array(self.spatial_shape)
        shape = rearrange(shape, "d -> d 1 1 1 1")
        return 1 / (self.dx * shape)

    # Field properties
>>>>>>> 662fb006
    @property
    def phase(self) -> Array:
        """Phase of the complex scalar field, shape `(B... H W C)`."""
        return jnp.angle(self.u)

    @property
    def amplitude(self) -> Array:
        """Amplitude of the complex scalar field, shape `(B... H W C)`."""
        return jnp.abs(self.u)

    @property
    def intensity(self) -> Array:
        """Intensity of the complex scalar field, shape `(B... H W 1)`."""
        return jnp.sum(
            self.spectral_density * jnp.abs(self.u) ** 2,
            axis=-1,
            keepdims=True,
        )

    @property
<<<<<<< HEAD
    def power(self) -> Array:
        """Power of the complex scalar field, shape `(B... 1 1 1)`."""
        return jnp.sum(self.intensity, axis=(1, 2), keepdims=True) * self.dx**2
=======
    def power(self) -> jnp.ndarray:
        """Power of the complex scalar field, shape `[B 1 1 1]`."""
        area = jnp.prod(self.dx, axis=0, keepdims=False)
        return jnp.sum(self.intensity, axis=(1, 2), keepdims=True) * area
>>>>>>> 662fb006

    @property
    def shape(self) -> Tuple[int, ...]:
        """Shape of the complex field."""
        return self.u.shape

    @property
    def spatial_shape(self) -> Tuple[int, int]:
        """Only the height and width of the complex field."""
        return self.u.shape[self.spatial_dims[0] : self.spatial_dims[1] + 1]

    @property
    def ndim(self) -> int:
        return self.u.ndim

    @property
    def num_batch_dims(self) -> int:
        return len(self.u.shape) - 3

    def __add__(self, other: Union[Number, jnp.ndarray, Field]) -> Field:
        if isinstance(other, jnp.ndarray) or isinstance(other, Number):
            return self.replace(u=self.u + other)
        elif isinstance(other, Field):
            return self.replace(u=self.u + other.u)
        else:
            return NotImplemented

    def __radd__(self, other: Any) -> Field:
        return self + other

    def __sub__(self, other: Union[Number, jnp.ndarray, Field]) -> Field:
        if isinstance(other, jnp.ndarray) or isinstance(other, Number):
            return self.replace(u=self.u - other)
        elif isinstance(other, Field):
            return self.replace(u=self.u - other.u)
        else:
            return NotImplemented

    def __rsub__(self, other: Any) -> Field:
        return (-1 * self) + other

    def __mul__(self, other: Union[Number, jnp.ndarray, Field]) -> Field:
        if isinstance(other, jnp.ndarray) or isinstance(other, Number):
            return self.replace(u=self.u * other)
        elif isinstance(other, Field):
            return self.replace(u=self.u * other.u)
        else:
            return NotImplemented

    def __rmul__(self, other: Any) -> Field:
        return self * other

    def __truediv__(self, other: Union[Number, jnp.ndarray, Field]) -> Field:
        if isinstance(other, jnp.ndarray) or isinstance(other, Number):
            return self.replace(u=self.u / other)
        elif isinstance(other, Field):
            return self.replace(u=self.u / other.u)
        else:
            return NotImplemented

    def __rtruediv__(self, other: Any) -> Field:
        return self.replace(u=other / self.u)

    def __floordiv__(self, other: Union[Number, jnp.ndarray, Field]) -> Field:
        if isinstance(other, jnp.ndarray) or isinstance(other, Number):
            return self.replace(u=self.u // other)
        elif isinstance(other, Field):
            return self.replace(u=self.u // other.u)
        else:
            return NotImplemented

    def __rfloordiv__(self, other: Any) -> Field:
        return self.replace(u=other // self.u)

    def __mod__(self, other: Union[Number, jnp.ndarray, Field]) -> Field:
        if isinstance(other, jnp.ndarray) or isinstance(other, Number):
            return self.replace(u=self.u % other)
        elif isinstance(other, Field):
            return self.replace(u=self.u % other.u)
        else:
            return NotImplemented

    def __rmod__(self, other: Any) -> Field:
        return self.replace(u=other % self.u)<|MERGE_RESOLUTION|>--- conflicted
+++ resolved
@@ -1,20 +1,16 @@
 from __future__ import annotations
 
 import jax.numpy as jnp
-from chex import Array, assert_equal_shape
+from chex import Array, assert_equal_shape, assert_rank
 from flax import struct
-from einops import rearrange
+from einops import rearrange, repeat
 from typing import Union, Optional, Tuple, Any
 from numbers import Number
-<<<<<<< HEAD
-
-from .utils.shapes import _broadcast_1d_to_channels
-=======
 from chromatix.utils.shapes import (
     _broadcast_1d_to_channels,
     _broadcast_1d_to_grid,
+    _broadcast_2d_to_grid,
 )
->>>>>>> 662fb006
 
 
 class Field(struct.PyTreeNode):
@@ -34,14 +30,15 @@
     The shape of a ``Field`` object is `(B... H W C)`, where B... is an
     arbitrary number of batch dimensions, H and W are height and width, and
     C is the channel dimension, which we use for different wavelengths in the
-    spectrum of a ``Field``. The batch dimensions can be used for any purpose,
-    such as different samples, depth, or time. Any propagations using Chromatix
-    elements or functions that produce multiple depths will broadcast to the
-    innermost batch dimension. If more dimensions are required, we encourage
-    the use of ``jax.vmap``, ``jax.pmap``, or a combination of the two. We
-    intend for this to be a compromise between not having too many dimensions
-    when they are not required, and also not having to litter a program with
-    ``jax.vmap`` transformations for common simulations in 3D or 3D over time.
+    spectrum of a ``Field``. The (potentially more than 1) batch dimensions
+    can be used for any purpose, such as different samples, depth, or time. Any
+    propagations using Chromatix elements or functions that produce multiple
+    depths will broadcast to the innermost batch dimension. If more dimensions
+    are required, we encourage the use of ``jax.vmap``, ``jax.pmap``, or a
+    combination of the two. We intend for this to be a compromise between
+    not having too many dimensions when they are not required, and also not
+    having to litter a program with ``jax.vmap`` transformations for common
+    simulations in 3D or 3D over time.
 
     Concretely, this means simulations that are only in 2D and with a single
     wavelength will always have only two distinct singleton dimensions. Any
@@ -62,39 +59,35 @@
 
     Attributes:
         u: The scalar field of shape `(B... H W C)`.
-        dx: The spacing of samples in ``u`` discretizing a continuous field.
+        dx: The spacing of the samples in ``u`` discretizing a continuous
+            field. Can either be a 1D array with the same size as the number
+            of wavelengths in the spectrum of shape (C), specifying a square
+            spacing per wavelength, or a 2D array of shape (2 C) specifying
+            the spacing in the y and x directions respectively for non-
+            square pixels. A float can also be specified to use the same
+            square spacing for all wavelengths. Spacing will be the same per
+            wavelength for all entries in a batch.
         spectrum: The wavelengths sampled by the field, in any units specified.
         spectral_density: The weights of the wavelengths in the spectrum. Must
             sum to 1.0.
+        spatial_dims: A tuple of two integers specifying the spatial dimensions
+            (the `H W` dimensions respectively) within a `Field` that
+            potentially has multiple batch dimensions.
     """
 
-<<<<<<< HEAD
     u: Array  # (B... H W C)
-    dx: Array
-    spectrum: Array
-    spectral_density: Array
+    dx: Array  # ([2] B... H W C)
+    spectrum: Array  # (B... H W C)
+    spectral_density: Array  # (B... H W C)
     spatial_dims: Tuple[int, int]
-=======
-    u: jnp.ndarray  # [B H W C]
-    dx: jnp.ndarray  # [2 B H W C]
-    spectrum: jnp.ndarray  # [B H W C]
-    spectral_density: jnp.ndarray  # [B H W C]
->>>>>>> 662fb006
 
     @classmethod
     def create(
         cls,
-<<<<<<< HEAD
-        dx: float,
+        dx: Union[float, Array],
         spectrum: Union[float, Array],
         spectral_density: Union[float, Array],
         u: Optional[Array] = None,
-=======
-        dx: Union[float, jnp.ndarray],
-        spectrum: Union[float, jnp.ndarray],
-        spectral_density: Union[float, jnp.ndarray],
-        u: Optional[jnp.ndarray] = None,
->>>>>>> 662fb006
         shape: Optional[Tuple[int, int]] = None,
     ) -> Field:
         """
@@ -107,10 +100,21 @@
         density, as desired.
 
         Args:
-            dx: The spacing of the samples in ``u`` discretizing a continuous field.
-            spectrum: The wavelengths sampled by the field, in any units specified.
+            dx: The spacing of the samples in ``u`` discretizing a continuous
+                field. Can either be a 1D array with the same size as the
+                number of wavelengths in the spectrum of shape (C), specifying
+                a square spacing per wavelength, or a 2D array of shape (2 C)
+                specifying the spacing in the y and x directions respectively
+                for non-square pixels. A float can also be specified to use the
+                same square spacing for all wavelengths. Spacing will be the
+                same per wavelength for all entries in a batch.
+            spectrum: The wavelengths sampled by the field, in any units
+                specified. Should be a 1D array containing each wavelength, or
+                a float for a single wavelength.
             spectral_density: The weights of the wavelengths in the spectrum.
-                Will be scaled to sum to 1.0.
+                Will be scaled to sum to 1.0 over all wavelengths. Should be a
+                1D array containing the weight of each wavelength, or a float
+                for a single wavelength.
             u: The scalar field of shape `(B... H W C)`. If not given,
                 the ``Field`` is allocated with uninitialized values of the
                 given ``shape`` as `(1 H W C)`.
@@ -119,25 +123,14 @@
                 if ``u`` is provided. If ``u`` is not provided, then ``shape``
                 must be provided.
         """
-<<<<<<< HEAD
-        dx = jnp.atleast_1d(dx)
         spectrum = jnp.atleast_1d(spectrum)
         spectral_density = jnp.atleast_1d(spectral_density)
-=======
-        # Getting everything into right shape
         dx = jnp.atleast_1d(dx)
-        if dx.size == 1:
-            dx = jnp.concatenate([dx, dx])
-
-        field_dx = _broadcast_1d_to_grid(dx, 4)
-        field_spectrum = _broadcast_1d_to_channels(spectrum, 4)
-        field_spectral_density = _broadcast_1d_to_channels(spectral_density, 4)
-
-        field_spectral_density = field_spectral_density / jnp.sum(
-            field_spectral_density
-        )  # Must sum to 1
-        assert_equal_shape([field_spectrum, field_spectral_density])
->>>>>>> 662fb006
+        if dx.ndim == 1:
+            dx = jnp.stack([dx, dx])
+        assert_rank(dx, 2)  # dx should have shape (2, C) here
+        if dx.shape[-1] == 1:
+            dx = repeat(dx, "d 1 -> d c", c=spectrum.size)
         if u is None:
             # NOTE(dd): when jitting this function, shape must be a
             # static argument --- possibly requiring multiple traces
@@ -150,13 +143,13 @@
             ndim >= 4
         ), "Field must be Array with at least 4 dimensions: (B... H W C)."
         field_spatial_dims = (1 + ndim - 4, 2 + ndim - 4)
-        field_dx = _broadcast_1d_to_channels(dx, ndim)
+        field_dx = _broadcast_2d_to_grid(dx, ndim)
         field_spectrum = _broadcast_1d_to_channels(spectrum, ndim)
         field_spectral_density = _broadcast_1d_to_channels(spectral_density, ndim)
         field_spectral_density = field_spectral_density / jnp.sum(
             field_spectral_density
         )
-        assert_equal_shape([field_dx, field_spectrum, field_spectral_density])
+        assert_equal_shape([field_spectrum, field_spectral_density])
         field = cls(
             field_u,
             field_dx,
@@ -169,19 +162,11 @@
     @property
     def grid(self) -> Array:
         """
-<<<<<<< HEAD
-        The grid for each spatial dimension as an array of shape `(2 1... H W 1)`.
+        The grid for each spatial dimension as an array of shape `(2 B|1... H W C|1)`.
         The 2 entries along the first dimension represent the y and x grids,
         respectively. This grid assumes that the center of the ``Field`` is
         the origin and that the elements are sampling from the center, not
         the corner.
-=======
-        The grid for each spatial dimension as an array of shape
-        `[2 [B | 1] H W [C | 1]]`. The 2 entries along the first dimension
-        represent the y and x grids, respectively. This grid assumes that the
-        center of the ``Field`` is the origin and that the elements are
-        sampling from the center, not the corner.
->>>>>>> 662fb006
         """
         # We must use meshgrid instead of mgrid here in order to be jittable
         N_x, N_y = self.spatial_shape
@@ -193,8 +178,6 @@
         grid = rearrange(grid, "d h w -> d " + ("1 " * (self.ndim - 3)) + "h w 1")
         return self.dx * grid
 
-<<<<<<< HEAD
-=======
     @property
     def k_grid(self) -> jnp.ndarray:
         N_x, N_y = self.spatial_shape
@@ -203,18 +186,15 @@
             jnp.linspace(-N_y // 2, N_y // 2 - 1, num=N_y) + 0.5,
             indexing="ij",
         )
-
-        grid = rearrange(grid, "d h w -> d 1 h w 1")
+        grid = rearrange(grid, "d h w -> d " + ("1 " * (self.ndim - 3)) + "h w 1")
         return self.dk * grid
 
     @property
     def dk(self) -> jnp.ndarray:
         shape = jnp.array(self.spatial_shape)
-        shape = rearrange(shape, "d -> d 1 1 1 1")
+        shape = _broadcast_1d_to_grid(shape, self.ndim)
         return 1 / (self.dx * shape)
 
-    # Field properties
->>>>>>> 662fb006
     @property
     def phase(self) -> Array:
         """Phase of the complex scalar field, shape `(B... H W C)`."""
@@ -235,16 +215,10 @@
         )
 
     @property
-<<<<<<< HEAD
-    def power(self) -> Array:
+    def power(self) -> jnp.ndarray:
         """Power of the complex scalar field, shape `(B... 1 1 1)`."""
-        return jnp.sum(self.intensity, axis=(1, 2), keepdims=True) * self.dx**2
-=======
-    def power(self) -> jnp.ndarray:
-        """Power of the complex scalar field, shape `[B 1 1 1]`."""
         area = jnp.prod(self.dx, axis=0, keepdims=False)
         return jnp.sum(self.intensity, axis=(1, 2), keepdims=True) * area
->>>>>>> 662fb006
 
     @property
     def shape(self) -> Tuple[int, ...]:
