--- conflicted
+++ resolved
@@ -1,24 +1,13 @@
 from __future__ import annotations
 
 import jax.numpy as jnp
-<<<<<<< HEAD
 from chex import Array, assert_equal_shape
-=======
-from chex import assert_rank, assert_equal_shape
->>>>>>> b72536a7
 from flax import struct
 from einops import rearrange
 from typing import Union, Optional, Tuple, Any
 from numbers import Number
-<<<<<<< HEAD
-
-from .utils import _broadcast_1d_to_channels
-=======
-from chromatix.utils.shapes import (
-    _broadcast_1d_to_channels,
-    _broadcast_1d_to_innermost_batch,
-)
->>>>>>> b72536a7
+
+from .utils.shapes import _broadcast_1d_to_channels
 
 
 class Field(struct.PyTreeNode):
@@ -107,21 +96,9 @@
                 if ``u`` is provided. If ``u`` is not provided, then ``shape``
                 must be provided.
         """
-<<<<<<< HEAD
         dx = jnp.atleast_1d(dx)
         spectrum = jnp.atleast_1d(spectrum)
         spectral_density = jnp.atleast_1d(spectral_density)
-=======
-        # Getting everything into right shape
-        field_dx = _broadcast_1d_to_innermost_batch(dx, 4)
-        field_spectrum = _broadcast_1d_to_channels(spectrum, 4)
-        field_spectral_density = _broadcast_1d_to_channels(spectral_density, 4)
-
-        field_spectral_density = field_spectral_density / jnp.sum(
-            field_spectral_density
-        )  # Must sum to 1
-        assert_equal_shape([field_dx, field_spectrum, field_spectral_density])
->>>>>>> b72536a7
         if u is None:
             # NOTE(dd): when jitting this function, shape must be a
             # static argument --- possibly requiring multiple traces
@@ -130,7 +107,7 @@
         else:
             field_u = u
         rank = len(field_u.shape)
-        assert rank >= 4, "Field must be Array of rank at least 4: (B H W C)."
+        assert rank >= 4, "Field must be Array of rank at least 4: (B... H W C)."
         field_spatial_dims = (1 + rank - 4, 2 + rank - 4)
         field_dx = _broadcast_1d_to_channels(dx, rank)
         field_spectrum = _broadcast_1d_to_channels(spectrum, rank)
@@ -157,57 +134,15 @@
         the origin and that the elements are sampling from the center, not
         the corner.
         """
-<<<<<<< HEAD
-        half_size = jnp.array(self.spatial_shape) / 2
-=======
->>>>>>> b72536a7
         # We must use meshgrid instead of mgrid here in order to be jittable
         N_x, N_y = self.spatial_shape
         grid = jnp.meshgrid(
-<<<<<<< HEAD
-            jnp.linspace(-half_size[0], half_size[0] - 1, num=self.spatial_shape[0])
-            + 0.5,
-            jnp.linspace(-half_size[1], half_size[1] - 1, num=self.spatial_shape[1])
-            + 0.5,
-            indexing="ij",
-        )
-        grid = rearrange(grid, "d h w -> d " + ("1 " * (self.rank - 3)) + "h w 1")
-=======
             jnp.linspace(-N_x // 2, N_x // 2 - 1, num=N_x) + 0.5,
             jnp.linspace(-N_y // 2, N_y // 2 - 1, num=N_y) + 0.5,
             indexing="ij",
         )
-
-        grid = rearrange(grid, "d h w -> d 1 h w 1")
->>>>>>> b72536a7
+        grid = rearrange(grid, "d h w -> d " + ("1 " * (self.rank - 3)) + "h w 1")
         return self.dx * grid
-
-    # Field properties
-    @property
-<<<<<<< HEAD
-    def l2_sq_grid(self) -> Array:
-        """Sum of the squared grid over spatial dimensions, i.e. `x**2 + y**2`."""
-        return jnp.sum(self.grid**2, axis=0)
-
-    @property
-    def l2_grid(self) -> Array:
-        """Square root of ``l2_sq_grid``, i.e. `sqrt(x**2 + y**2)`."""
-        return jnp.sqrt(jnp.sum(self.grid**2, axis=0))
-
-    @property
-    def l1_grid(self) -> Array:
-        """Sum absolute value over spatial dimensions, i.e. `|x| + |y|`."""
-        return jnp.sum(jnp.abs(self.grid), axis=0)
-
-    @property
-    def linf_grid(self) -> Array:
-        """Max absolute value over spatial dimensions, i.e. `max(|x|, |y|)`."""
-        return jnp.max(jnp.abs(self.grid), axis=0)
-=======
-    def amplitude(self) -> jnp.ndarray:
-        """Amplitude of the complex scalar field, shape `[B H W C]`."""
-        return jnp.abs(self.u)
->>>>>>> b72536a7
 
     @property
     def phase(self) -> Array:
@@ -215,7 +150,6 @@
         return jnp.angle(self.u)
 
     @property
-<<<<<<< HEAD
     def amplitude(self) -> Array:
         """Amplitude of the complex scalar field, shape `(B H W C)`."""
         return jnp.abs(self.u)
@@ -223,10 +157,6 @@
     @property
     def intensity(self) -> Array:
         """Intensity of the complex scalar field, shape `(B H W 1)`."""
-=======
-    def intensity(self) -> jnp.ndarray:
-        """Intensity of the complex scalar field, shape `[B H W 1]`."""
->>>>>>> b72536a7
         return jnp.sum(
             self.spectral_density * jnp.abs(self.u) ** 2,
             axis=-1,
@@ -245,7 +175,6 @@
 
     @property
     def spatial_shape(self) -> Tuple[int, int]:
-<<<<<<< HEAD
         """Only the height and width of the complex field."""
         return self.u.shape[self.spatial_dims[0] : self.spatial_dims[1] + 1]
 
@@ -257,15 +186,6 @@
     def num_batch_dims(self) -> int:
         return len(self.u.shape) - 3
 
-=======
-        return self.u.shape[1:3]
-
-    @property
-    def ndim(self) -> int:
-        return self.u.ndim
-
-    # Math operations
->>>>>>> b72536a7
     def __add__(self, other: Union[Number, jnp.ndarray, Field]) -> Field:
         if isinstance(other, jnp.ndarray) or isinstance(other, Number):
             return self.replace(u=self.u + other)
